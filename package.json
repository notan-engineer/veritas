{
  "name": "veritas-monorepo",
  "version": "0.1.0",
  "private": true,
  "scripts": {
<<<<<<< HEAD
    "dev": "next dev --turbopack",
    "build": "next build",
    "start": "next start",
    "lint": "next lint"
  },
  "dependencies": {
    "@radix-ui/react-avatar": "^1.1.10",
    "@radix-ui/react-label": "^2.1.7",
    "@radix-ui/react-slot": "^1.2.3",
    "@radix-ui/react-switch": "^1.2.5",
    "@supabase/supabase-js": "^2.50.3",
    "class-variance-authority": "^0.7.1",
    "clsx": "^2.1.1",
    "lucide-react": "^0.525.0",
    "next": "15.3.5",
    "react": "^19.0.0",
    "react-dom": "^19.0.0",
    "tailwind-merge": "^3.3.1"
=======
    "dev": "cd services/ui && npm run dev",
    "build": "cd services/ui && npm run build",
    "start": "cd services/ui && npm run start",
    "lint": "cd services/ui && npm run lint",
    "ui:dev": "cd services/ui && npm run dev",
    "ui:build": "cd services/ui && npm run build",
    "ui:start": "cd services/ui && npm run start",
    "test:env": "echo 'Testing environment variables...' && cd services/ui && node -e \"console.log('Environment check passed')\"",
    "test:smoke": "echo 'Running smoke tests...' && cd services/ui && npm run build",
    "install:all": "cd services/ui && npm install"
>>>>>>> 68143dab
  },
  "devDependencies": {
    "@railway/cli": "^3.0.0"
  }
} <|MERGE_RESOLUTION|>--- conflicted
+++ resolved
@@ -3,26 +3,6 @@
   "version": "0.1.0",
   "private": true,
   "scripts": {
-<<<<<<< HEAD
-    "dev": "next dev --turbopack",
-    "build": "next build",
-    "start": "next start",
-    "lint": "next lint"
-  },
-  "dependencies": {
-    "@radix-ui/react-avatar": "^1.1.10",
-    "@radix-ui/react-label": "^2.1.7",
-    "@radix-ui/react-slot": "^1.2.3",
-    "@radix-ui/react-switch": "^1.2.5",
-    "@supabase/supabase-js": "^2.50.3",
-    "class-variance-authority": "^0.7.1",
-    "clsx": "^2.1.1",
-    "lucide-react": "^0.525.0",
-    "next": "15.3.5",
-    "react": "^19.0.0",
-    "react-dom": "^19.0.0",
-    "tailwind-merge": "^3.3.1"
-=======
     "dev": "cd services/ui && npm run dev",
     "build": "cd services/ui && npm run build",
     "start": "cd services/ui && npm run start",
@@ -33,7 +13,6 @@
     "test:env": "echo 'Testing environment variables...' && cd services/ui && node -e \"console.log('Environment check passed')\"",
     "test:smoke": "echo 'Running smoke tests...' && cd services/ui && npm run build",
     "install:all": "cd services/ui && npm install"
->>>>>>> 68143dab
   },
   "devDependencies": {
     "@railway/cli": "^3.0.0"
